const std = @import("std");
const zap = @import("zap.zig");

/// Your middleware components need to contain a handler.
///
/// A Handler is one element in the chain of request handlers that will be tried
/// by the listener when a request arrives. Handlers indicate to the previous
/// handler whether they processed a request by returning `true` from their
/// `on_request` function, in which case a typical request handler would stop
/// trying to pass the request on to the next handler in the chain. See
/// the `handle_other` function in this struct.
pub fn Handler(comptime ContextType: anytype) type {
    return struct {
        other_handler: ?*Self = null,
        on_request: ?RequestFn = null,

        // will be set
        allocator: ?std.mem.Allocator = null,

        pub const RequestFn = *const fn (*Self, zap.Request, *ContextType) bool;
        const Self = @This();

        pub fn init(on_request: RequestFn, other: ?*Self) Self {
            return .{
                .other_handler = other,
                .on_request = on_request,
            };
        }

        // example for handling a request request
        // which you can use in your components, e.g.:
        // return self.handler.handleOther(r, context);
        pub fn handleOther(self: *Self, r: zap.Request, context: *ContextType) bool {
            // in structs embedding a handler, we'd @fieldParentPtr the first
            // param to get to the real self

            // First, do our pre-other stuff
            // ..

            // then call the wrapped thing
            var other_handler_finished = false;
            if (self.other_handler) |other_handler| {
                if (other_handler.on_request) |on_request| {
                    other_handler_finished = on_request(other_handler, r, context);
                }
            }

            // now do our post stuff
            return other_handler_finished;
        }
    };
}

/// A convenience handler for artibrary zap.Endpoint
pub fn EndpointHandler(comptime HandlerType: anytype, comptime ContextType: anytype) type {
    return struct {
        handler: HandlerType,
        endpoint: *zap.Endpoint,
        breakOnFinish: bool,

        const Self = @This();

        /// Create an endpointhandler from an endpoint and pass in the next (other) handler in the chain.
        /// If `breakOnFinish` is `true`, the handler will stop handing requests down the chain if
        /// the endpoint processed the request.
        pub fn init(endpoint: *zap.Endpoint, other: ?*HandlerType, breakOnFinish: bool) Self {
            return .{
                .handler = HandlerType.init(onRequest, other),
                .endpoint = endpoint,
                .breakOnFinish = breakOnFinish,
            };
        }

        /// Provides the handler as a common interface to chain stuff
        pub fn getHandler(self: *Self) *HandlerType {
            return &self.handler;
        }

        /// The Handler's request handling function. Gets called from the listener
        /// with the request and a context instance. Calls the endpoint.
        ///
        /// If `breakOnFinish` is `true`, the handler will stop handing requests down the chain if
        /// the endpoint processed the request.
        pub fn onRequest(handler: *HandlerType, r: zap.Request, context: *ContextType) bool {
<<<<<<< HEAD
            var self = @fieldParentPtr(Self, "handler", handler);
=======

            const self: *Self = @fieldParentPtr("handler", handler);
>>>>>>> b8bd8992
            r.setUserContext(context);
            self.endpoint.onRequest(r);

            // if the request was handled by the endpoint, we may break the chain here
            if (r.isFinished() and self.breakOnFinish) {
                return true;
            }
            return self.handler.handleOther(r, context);
        }
    };
}

pub const Error = error{
    /// The listener could not be created because the settings provided to its
    /// init() function contained an `on_request` callback that was not null.
    InitOnRequestIsNotNull,
};

pub const RequestAllocatorFn = *const fn () std.mem.Allocator;

/// Special Listener that supports chaining request handlers.
pub fn Listener(comptime ContextType: anytype) type {
    return struct {
        listener: zap.HttpListener = undefined,
        settings: zap.HttpListenerSettings,

        // static initial handler
        var handler: ?*Handler(ContextType) = undefined;
        // static allocator getter
        var requestAllocator: ?RequestAllocatorFn = null;

        const Self = @This();

        /// Construct and initialize a middleware handler.
        /// The passed in settings must have on_request set to null! If that is
        /// not the case, an InitOnRequestIsNotNull error will be returned.
        pub fn init(settings: zap.HttpListenerSettings, initial_handler: *Handler(ContextType), request_alloc: ?RequestAllocatorFn) Error!Self {
            // override on_request with ourselves
            if (settings.on_request != null) {
                return Error.InitOnRequestIsNotNull;
            }
            requestAllocator = request_alloc;
            std.debug.assert(requestAllocator != null);

            var ret: Self = .{
                .settings = settings,
            };

            ret.settings.on_request = onRequest;
            ret.listener = zap.HttpListener.init(ret.settings);
            handler = initial_handler;
            return ret;
        }

        /// Start listening.
        pub fn listen(self: *Self) !void {
            try self.listener.listen();
        }

        /// The listener's request handler, stepping through the chain of Handlers
        /// by calling the initial one which takes it from there.
        ///
        /// This is just a reference implementation that you can use by default.
        /// Create your own listener if you want different behavior.
        /// (Didn't want to make this a callback. Submit an issue if you really
        /// think that's an issue).
        pub fn onRequest(r: zap.Request) void {
            // we are the 1st handler in the chain, so we create a context
            var context: ContextType = .{};

            // handlers might need an allocator
            // we CAN provide an allocator getter
            var allocator: ?std.mem.Allocator = null;
            if (requestAllocator) |foo| {
                allocator = foo();
            }

            if (handler) |initial_handler| {
                initial_handler.allocator = allocator;
                if (initial_handler.on_request) |on_request| {
                    // we don't care about the return value at the top level
                    _ = on_request(initial_handler, r, &context);
                }
            }
        }
    };
}<|MERGE_RESOLUTION|>--- conflicted
+++ resolved
@@ -82,12 +82,7 @@
         /// If `breakOnFinish` is `true`, the handler will stop handing requests down the chain if
         /// the endpoint processed the request.
         pub fn onRequest(handler: *HandlerType, r: zap.Request, context: *ContextType) bool {
-<<<<<<< HEAD
-            var self = @fieldParentPtr(Self, "handler", handler);
-=======
-
             const self: *Self = @fieldParentPtr("handler", handler);
->>>>>>> b8bd8992
             r.setUserContext(context);
             self.endpoint.onRequest(r);
 
