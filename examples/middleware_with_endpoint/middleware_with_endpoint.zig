--- conflicted
+++ resolved
@@ -155,11 +155,7 @@
     }
 
     pub fn get(ep: *zap.Endpoint, r: zap.Request) void {
-<<<<<<< HEAD
-        const self = @fieldParentPtr(Self, "ep", ep);
-=======
         const self: *Self = @fieldParentPtr("ep", ep);
->>>>>>> b8bd8992
         _ = self;
 
         var buf: [1024]u8 = undefined;
