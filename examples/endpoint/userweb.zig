--- conflicted
+++ resolved
@@ -55,10 +55,7 @@
 
 fn getUser(e: *zap.Endpoint, r: zap.Request) void {
     const self: *Self = @fieldParentPtr("ep", e);
-<<<<<<< HEAD
-=======
 
->>>>>>> 0156c610
     if (r.path) |path| {
         // /users
         if (path.len == e.settings.path.len) {
