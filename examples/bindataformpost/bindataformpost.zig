--- conflicted
+++ resolved
@@ -5,11 +5,7 @@
     var alloc: std.mem.Allocator = undefined;
 
     pub fn on_request(r: zap.Request) void {
-<<<<<<< HEAD
-        // check for FORM parameters
-=======
         // parse for FORM (body) parameters first
->>>>>>> b8bd8992
         r.parseBody() catch |err| {
             std.log.err("Parse Body error: {any}. Expected if body is empty", .{err});
         };
@@ -61,11 +57,8 @@
                     else => {
                         // might be a string param, we don't care
                         // let's just get it as string
-<<<<<<< HEAD
-=======
                         // always_alloc param = false -> the string will be a slice from the request buffer
                         // --> no deinit necessary
->>>>>>> b8bd8992
                         if (r.getParamStr(Handler.alloc, kv.key.str, false)) |maybe_str| {
                             const value: []const u8 = if (maybe_str) |s| s.str else "(no value)";
                             // above, we didn't defer s.deinit because the string is just a slice from the request buffer
