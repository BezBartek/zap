--- conflicted
+++ resolved
@@ -28,11 +28,8 @@
         \\                   instructions
     ;
     std.debug.print("{s}", .{message});
-<<<<<<< HEAD
-    std.posix.exit(1);
-=======
+
     std.process.exit(1);
->>>>>>> 0156c610
 }
 
 var general_purpose_allocator = std.heap.GeneralPurposeAllocator(.{}){};
@@ -342,11 +339,7 @@
     defer allocator.free(url);
     sendToDiscord(allocator, url, announcement) catch |err| {
         std.debug.print("HTTP ERROR: {any}\n", .{err});
-<<<<<<< HEAD
-        std.posix.exit(1);
-=======
         std.process.exit(1);
->>>>>>> 0156c610
     };
 }
 
